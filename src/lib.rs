#![warn(
    missing_debug_implementations,
    missing_copy_implementations,
    rust_2018_idioms
)]

use crate::error::SocketError;
use futures::{Sink, Stream};
use pin_project::pin_project;
use protocol::ProtocolParser;
use serde::de::DeserializeOwned;
use std::{
    collections::VecDeque,
    fmt::Debug,
    marker::PhantomData,
    pin::Pin,
    task::{Context, Poll},
};

///! # Barter-Integration
///! Contains an [`ExchangeSocket`] capable of acting as a `Stream` and `Sink` for a given remote
///! server.

/// Foundational data structures that define the building blocks used by the rest of the `Barter`
/// ecosystem.
///
<<<<<<< HEAD
/// eg/ Instrument { base: "btc", quote: "usdt", kind: Spot }
#[derive(Clone, Eq, PartialEq, Ord, PartialOrd, Hash, Debug, Deserialize, Serialize)]
pub struct Instrument {
    pub base: Symbol,
    pub quote: Symbol,
    #[serde(rename = "instrument_type")]
    pub kind: InstrumentKind,
}

impl Display for Instrument {
    fn fmt(&self, f: &mut Formatter<'_>) -> std::fmt::Result {
        write!(f, "({}_{}, {}", self.base, self.quote, self.kind)
    }
}

impl<S> From<(S, S, InstrumentKind)> for Instrument
=======
/// eg/ `Market`, `Exchange`, `Instrument`, `Symbol`, etc.
pub mod model;

/// Custom `SocketError`s generated by an `ExchangeSocket`.
pub mod error;

/// Contains `ProtocolParser` implementations for transforming communication protocol specific
/// messages into a generic output data structure.
pub mod protocol;

/// [`Transformer`]s are capable of transforming any `Input` into an iterator of
/// `Result<Output, SocketError>`s.
pub trait Transformer<Output> {
    type Input: DeserializeOwned;
    type OutputIter: IntoIterator<Item = Result<Output, SocketError>>;
    fn transform(&mut self, input: Self::Input) -> Self::OutputIter;
}

#[derive(Debug)]
/// Generic event generated by an [`ExchangeSocket`] `Stream`. Contains a monotonically increasing
/// sequence number to support determining event order from the socket.
pub struct Event<Payload> {
    pub sequence: u64,
    pub payload: Payload,
}

#[derive(Debug)]
/// An `ExchangeSocket` is capable of acting as both a `Stream` and a `Sink` with any communication
/// protocol. It streams exchange messages from the inner socket and transforms them into the
/// desired output data structure.
#[pin_project]
pub struct ExchangeSocket<Protocol, Socket, StreamTransformer, Output>
>>>>>>> 9a0f36f8
where
    Protocol: ProtocolParser,
    Socket: Sink<Protocol::Message> + Stream,
    StreamTransformer: Transformer<Output>,
    Output: Debug,
{
    #[pin]
    pub socket: Socket,
    pub sequence: u64,
    pub transformer: StreamTransformer,
    pub buffer: VecDeque<Result<Event<Output>, SocketError>>,
    pub protocol_marker: PhantomData<Protocol>,
}

impl<Protocol, Socket, StreamTransformer, ExchangeMessage, Output> Stream
    for ExchangeSocket<Protocol, Socket, StreamTransformer, Output>
where
    Protocol: ProtocolParser,
    Socket:
        Sink<Protocol::Message> + Stream<Item = Result<Protocol::Message, Protocol::Error>> + Unpin,
    StreamTransformer: Transformer<Output, Input = ExchangeMessage>,
    ExchangeMessage: DeserializeOwned,
    Output: Debug,
{
<<<<<<< HEAD
    fn from(input: S) -> Self {
        Symbol::new(input)
    }
}

impl Symbol {
    /// Construct a new [`Symbol`] new type using the provided `Into<Symbol>` value.
    pub fn new<S>(input: S) -> Self where S: Into<String> {
        Self(input.into().to_lowercase())
    }
}

/// Barter new type representing a unique `String` identifier for an [`Instrument`] being traded
/// on the provided exchange.
#[derive(Clone, Eq, PartialEq, Ord, PartialOrd, Hash, Serialize)]
pub struct InstrumentId(String);

impl Debug for InstrumentId {
    fn fmt(&self, f: &mut Formatter<'_>) -> std::fmt::Result {
        write!(f, "{}", self.0)
    }
}

impl Display for InstrumentId {
    fn fmt(&self, f: &mut Formatter<'_>) -> std::fmt::Result {
        write!(f, "{}", self.0)
    }
}

impl AsRef<str> for InstrumentId {
    fn as_ref(&self) -> &str {
        &self.0
    }
}

impl<'de> Deserialize<'de> for InstrumentId {
    fn deserialize<D: Deserializer<'de>>(deserializer: D) -> Result<Self, D::Error> {
        String::deserialize(deserializer).map(InstrumentId)
    }
}

impl InstrumentId {
    /// Construct a unique `String` identifier for an [`Instrument`].
    pub fn new(instrument: &Instrument, exchange: &str) -> Self {
        Self(format!("{}_{}_{}_{}", exchange, instrument.base, instrument.quote, instrument.kind).to_lowercase())
    }
}

/// Barter [`Subscription`] used to subscribe to a market [`StreamKind`] for a particular
/// [`Instrument`].
#[derive(Clone, Eq, PartialEq, Ord, PartialOrd, Hash, Deserialize, Serialize)]
pub struct Subscription {
    #[serde(flatten)]
    pub instrument: Instrument,
    #[serde(alias = "type")]
    pub kind: StreamKind,
}

impl Debug for Subscription {
    fn fmt(&self, f: &mut Formatter<'_>) -> std::fmt::Result {
        write!(f, "{}{}", self.kind, self.instrument)
    }
}

impl Display for Subscription {
    fn fmt(&self, f: &mut Formatter<'_>) -> std::fmt::Result {
        write!(f, "{:?}", self)
    }
}

impl<I> From<(I, StreamKind)> for Subscription
where
    I: Into<Instrument>
{
    fn from((instrument, kind): (I, StreamKind)) -> Self {
        Self {
            instrument: instrument.into(),
            kind
        }
    }
}

impl<S> From<(S, S, InstrumentKind, StreamKind)> for Subscription
where
    S: Into<Symbol>
{
    fn from((base, quote, instrument, stream): (S, S, InstrumentKind, StreamKind)) -> Self {
        Self {
            instrument: Instrument::from((base, quote, instrument)),
            kind: stream
        }
    }
}

impl Subscription {
    /// Constructs a new [`Subscription`] using the provided configuration.
    pub fn new<I>(instrument: I, kind: StreamKind) -> Self
    where
        I: Into<Instrument>
    {
        Self {
            instrument: instrument.into(),
            kind
        }
    }
}

/// Possible Barter-Data Stream types a [`Subscription`] is associated with.
#[derive(Clone, Eq, PartialEq, Ord, PartialOrd, Hash, Debug, Deserialize, Serialize)]
#[serde(rename_all = "snake_case")]
pub enum StreamKind {
    Trade,
    Candle(Interval),
    Kline(Interval),
    OrderBookDelta,
    OrderBook,
}

impl Display for StreamKind {
    fn fmt(&self, f: &mut Formatter<'_>) -> std::fmt::Result {
        write!(f, "{}", match self {
            StreamKind::Trade => "trade".to_owned(),
            StreamKind::Candle(interval) => format!("candle_{}", interval),
            StreamKind::Kline(interval) => format!("kline_{}", interval),
            StreamKind::OrderBookDelta => "order_book_delta".to_owned(),
            StreamKind::OrderBook => "order_book".to_owned()
        })
    }
}

/// Barter new type representing a time interval `String` identifier.
///
/// eg/ "1m", "1h", "12h", "1d", "1w", "1M", etc
#[derive(Clone, Eq, PartialEq, Ord, PartialOrd, Hash, Serialize)]
pub struct Interval(pub String);

impl Debug for Interval {
    fn fmt(&self, f: &mut Formatter<'_>) -> std::fmt::Result {
        write!(f, "{}", self.0)
    }
}

impl Display for Interval {
    fn fmt(&self, f: &mut Formatter<'_>) -> std::fmt::Result {
        write!(f, "{}", self.0)
    }
}

impl AsRef<str> for Interval {
    fn as_ref(&self) -> &str {
        &self.0
    }
}

impl<'de> Deserialize<'de> for Interval {
    fn deserialize<D: Deserializer<'de>>(deserializer: D) -> Result<Self, D::Error> {
        String::deserialize(deserializer).map(Interval::new)
    }
}

impl<S> From<S> for Interval
=======
    type Item = Result<Event<Output>, SocketError>;

    fn poll_next(mut self: Pin<&mut Self>, cx: &mut Context<'_>) -> Poll<Option<Self::Item>> {
        loop {
            // Flush Self::Item buffer if it is not currently empty
            if let Some(output) = self.buffer.pop_front() {
                return Poll::Ready(Some(output));
            }

            // Poll underlying `Stream` for next `StreamItem` input
            let input = match self.as_mut().project().socket.poll_next(cx) {
                Poll::Ready(Some(input)) => input,
                Poll::Ready(None) => return Poll::Ready(None),
                Poll::Pending => return Poll::Pending,
            };

            // Parse input `StreamItem` into `ExchangeMessage`
            let exchange_message = match Protocol::parse::<ExchangeMessage>(input) {
                // `ProtocolParser` successfully deserialised `ExchangeMessage`
                Some(Ok(exchange_message)) => exchange_message,

                // If `ProtocolParser` returns an Err pass it downstream
                Some(Err(err)) => return Poll::Ready(Some(Err(err))),

                // If `ProtocolParser` returns None it's a safe-to-skip message
                None => return Poll::Pending,
            };

            // Transform `ExchangeMessage` into `Transformer::OutputIter`
            // ie/ IntoIterator<Item = Result<Output, SocketError>>
            self.transformer
                .transform(exchange_message)
                .into_iter()
                .for_each(|output: Result<Output, SocketError>| {
                    // Augment `Output` with monotonically increasing sequence number & received timestamp
                    let event = output.map(|output| {
                        let sequence = self.sequence;
                        self.sequence += 1;
                        Event {
                            sequence,
                            payload: output,
                        }
                    });

                    self.buffer.push_back(event)
                });
        }
    }
}

impl<Protocol, Socket, StreamTransformer, Output> Sink<Protocol::Message>
    for ExchangeSocket<Protocol, Socket, StreamTransformer, Output>
>>>>>>> 9a0f36f8
where
    Protocol: ProtocolParser,
    Socket: Sink<Protocol::Message> + Stream,
    StreamTransformer: Transformer<Output>,
    Output: Debug,
{
    type Error = SocketError;

    fn poll_ready(self: Pin<&mut Self>, cx: &mut Context<'_>) -> Poll<Result<(), Self::Error>> {
        self.project()
            .socket
            .poll_ready(cx)
            .map_err(|_| SocketError::Sink)
    }

    fn start_send(self: Pin<&mut Self>, item: Protocol::Message) -> Result<(), Self::Error> {
        self.project()
            .socket
            .start_send(item)
            .map_err(|_| SocketError::Sink)
    }

    fn poll_flush(self: Pin<&mut Self>, cx: &mut Context<'_>) -> Poll<Result<(), Self::Error>> {
        self.project()
            .socket
            .poll_flush(cx)
            .map_err(|_| SocketError::Sink)
    }

    fn poll_close(self: Pin<&mut Self>, cx: &mut Context<'_>) -> Poll<Result<(), Self::Error>> {
        self.project()
            .socket
            .poll_close(cx)
            .map_err(|_| SocketError::Sink)
    }
}

impl<Protocol, Socket, StreamTransformer, Output>
    ExchangeSocket<Protocol, Socket, StreamTransformer, Output>
where
    Protocol: ProtocolParser,
    Socket: Sink<Protocol::Message> + Stream,
    StreamTransformer: Transformer<Output>,
    Output: Debug,
{
    pub fn new(socket: Socket, transformer: StreamTransformer) -> Self {
        Self {
            socket,
            sequence: 0,
            transformer,
            buffer: VecDeque::with_capacity(6),
            protocol_marker: PhantomData::default(),
        }
    }
}

#[cfg(test)]
mod tests {
    use serde::de::Error;
    use super::*;
    use serde_json::Error as SerdeError;

    #[test]
    fn test_deserialise_subscription() {
        struct TestCase {
            input: &'static str,
            expected: Result<Subscription, SerdeError>,
        }
        
        let cases = vec![
            TestCase { // Test case 0: valid Spot Trade
                input: r#"{
                            "kind": "trade",
                            "base": "btc",
                            "quote": "usdt",
                            "instrument_type": "future_perpetual"
                        }"#,
                expected: Ok(Subscription {
                    instrument: ("btc", "usdt", InstrumentKind::FuturePerpetual).into(),
                    kind: StreamKind::Trade
                })
            },
            TestCase { // Test case 1: valid FuturePerpetual Trade w/ "type" as alias
                input: r#"{
                            "type": "trade",
                            "base": "btc",
                            "quote": "usdt",
                            "instrument_type": "spot"
                        }"#,
                expected: Ok(Subscription {
                    instrument: ("btc", "usdt", InstrumentKind::Spot).into(),
                    kind: StreamKind::Trade
                })
            },
            TestCase { // Test case 2: invalid Trade w/ invalid instrument_type
                input: r#"{
                            "type": "trade",
                            "b": "btc",
                            "q": "usdt",
                            "instrument_type": "unknown"
                        }"#,
                expected: Err(serde_json::error::Error::custom(""))
            }
        ];

        for (index, test) in cases.into_iter().enumerate() {
            match serde_json::from_str::<Subscription>(test.input) {
                Ok(actual) => assert_eq!(actual, test.expected.unwrap(), "TestCase {} failed", index),
                Err(err) => assert!(test.expected.is_err(), "TestCase {} failed with err: {}", index, err)
            }
        }
    }
}<|MERGE_RESOLUTION|>--- conflicted
+++ resolved
@@ -24,24 +24,6 @@
 /// Foundational data structures that define the building blocks used by the rest of the `Barter`
 /// ecosystem.
 ///
-<<<<<<< HEAD
-/// eg/ Instrument { base: "btc", quote: "usdt", kind: Spot }
-#[derive(Clone, Eq, PartialEq, Ord, PartialOrd, Hash, Debug, Deserialize, Serialize)]
-pub struct Instrument {
-    pub base: Symbol,
-    pub quote: Symbol,
-    #[serde(rename = "instrument_type")]
-    pub kind: InstrumentKind,
-}
-
-impl Display for Instrument {
-    fn fmt(&self, f: &mut Formatter<'_>) -> std::fmt::Result {
-        write!(f, "({}_{}, {}", self.base, self.quote, self.kind)
-    }
-}
-
-impl<S> From<(S, S, InstrumentKind)> for Instrument
-=======
 /// eg/ `Market`, `Exchange`, `Instrument`, `Symbol`, etc.
 pub mod model;
 
@@ -74,7 +56,6 @@
 /// desired output data structure.
 #[pin_project]
 pub struct ExchangeSocket<Protocol, Socket, StreamTransformer, Output>
->>>>>>> 9a0f36f8
 where
     Protocol: ProtocolParser,
     Socket: Sink<Protocol::Message> + Stream,
@@ -99,169 +80,6 @@
     ExchangeMessage: DeserializeOwned,
     Output: Debug,
 {
-<<<<<<< HEAD
-    fn from(input: S) -> Self {
-        Symbol::new(input)
-    }
-}
-
-impl Symbol {
-    /// Construct a new [`Symbol`] new type using the provided `Into<Symbol>` value.
-    pub fn new<S>(input: S) -> Self where S: Into<String> {
-        Self(input.into().to_lowercase())
-    }
-}
-
-/// Barter new type representing a unique `String` identifier for an [`Instrument`] being traded
-/// on the provided exchange.
-#[derive(Clone, Eq, PartialEq, Ord, PartialOrd, Hash, Serialize)]
-pub struct InstrumentId(String);
-
-impl Debug for InstrumentId {
-    fn fmt(&self, f: &mut Formatter<'_>) -> std::fmt::Result {
-        write!(f, "{}", self.0)
-    }
-}
-
-impl Display for InstrumentId {
-    fn fmt(&self, f: &mut Formatter<'_>) -> std::fmt::Result {
-        write!(f, "{}", self.0)
-    }
-}
-
-impl AsRef<str> for InstrumentId {
-    fn as_ref(&self) -> &str {
-        &self.0
-    }
-}
-
-impl<'de> Deserialize<'de> for InstrumentId {
-    fn deserialize<D: Deserializer<'de>>(deserializer: D) -> Result<Self, D::Error> {
-        String::deserialize(deserializer).map(InstrumentId)
-    }
-}
-
-impl InstrumentId {
-    /// Construct a unique `String` identifier for an [`Instrument`].
-    pub fn new(instrument: &Instrument, exchange: &str) -> Self {
-        Self(format!("{}_{}_{}_{}", exchange, instrument.base, instrument.quote, instrument.kind).to_lowercase())
-    }
-}
-
-/// Barter [`Subscription`] used to subscribe to a market [`StreamKind`] for a particular
-/// [`Instrument`].
-#[derive(Clone, Eq, PartialEq, Ord, PartialOrd, Hash, Deserialize, Serialize)]
-pub struct Subscription {
-    #[serde(flatten)]
-    pub instrument: Instrument,
-    #[serde(alias = "type")]
-    pub kind: StreamKind,
-}
-
-impl Debug for Subscription {
-    fn fmt(&self, f: &mut Formatter<'_>) -> std::fmt::Result {
-        write!(f, "{}{}", self.kind, self.instrument)
-    }
-}
-
-impl Display for Subscription {
-    fn fmt(&self, f: &mut Formatter<'_>) -> std::fmt::Result {
-        write!(f, "{:?}", self)
-    }
-}
-
-impl<I> From<(I, StreamKind)> for Subscription
-where
-    I: Into<Instrument>
-{
-    fn from((instrument, kind): (I, StreamKind)) -> Self {
-        Self {
-            instrument: instrument.into(),
-            kind
-        }
-    }
-}
-
-impl<S> From<(S, S, InstrumentKind, StreamKind)> for Subscription
-where
-    S: Into<Symbol>
-{
-    fn from((base, quote, instrument, stream): (S, S, InstrumentKind, StreamKind)) -> Self {
-        Self {
-            instrument: Instrument::from((base, quote, instrument)),
-            kind: stream
-        }
-    }
-}
-
-impl Subscription {
-    /// Constructs a new [`Subscription`] using the provided configuration.
-    pub fn new<I>(instrument: I, kind: StreamKind) -> Self
-    where
-        I: Into<Instrument>
-    {
-        Self {
-            instrument: instrument.into(),
-            kind
-        }
-    }
-}
-
-/// Possible Barter-Data Stream types a [`Subscription`] is associated with.
-#[derive(Clone, Eq, PartialEq, Ord, PartialOrd, Hash, Debug, Deserialize, Serialize)]
-#[serde(rename_all = "snake_case")]
-pub enum StreamKind {
-    Trade,
-    Candle(Interval),
-    Kline(Interval),
-    OrderBookDelta,
-    OrderBook,
-}
-
-impl Display for StreamKind {
-    fn fmt(&self, f: &mut Formatter<'_>) -> std::fmt::Result {
-        write!(f, "{}", match self {
-            StreamKind::Trade => "trade".to_owned(),
-            StreamKind::Candle(interval) => format!("candle_{}", interval),
-            StreamKind::Kline(interval) => format!("kline_{}", interval),
-            StreamKind::OrderBookDelta => "order_book_delta".to_owned(),
-            StreamKind::OrderBook => "order_book".to_owned()
-        })
-    }
-}
-
-/// Barter new type representing a time interval `String` identifier.
-///
-/// eg/ "1m", "1h", "12h", "1d", "1w", "1M", etc
-#[derive(Clone, Eq, PartialEq, Ord, PartialOrd, Hash, Serialize)]
-pub struct Interval(pub String);
-
-impl Debug for Interval {
-    fn fmt(&self, f: &mut Formatter<'_>) -> std::fmt::Result {
-        write!(f, "{}", self.0)
-    }
-}
-
-impl Display for Interval {
-    fn fmt(&self, f: &mut Formatter<'_>) -> std::fmt::Result {
-        write!(f, "{}", self.0)
-    }
-}
-
-impl AsRef<str> for Interval {
-    fn as_ref(&self) -> &str {
-        &self.0
-    }
-}
-
-impl<'de> Deserialize<'de> for Interval {
-    fn deserialize<D: Deserializer<'de>>(deserializer: D) -> Result<Self, D::Error> {
-        String::deserialize(deserializer).map(Interval::new)
-    }
-}
-
-impl<S> From<S> for Interval
-=======
     type Item = Result<Event<Output>, SocketError>;
 
     fn poll_next(mut self: Pin<&mut Self>, cx: &mut Context<'_>) -> Poll<Option<Self::Item>> {
@@ -314,7 +132,6 @@
 
 impl<Protocol, Socket, StreamTransformer, Output> Sink<Protocol::Message>
     for ExchangeSocket<Protocol, Socket, StreamTransformer, Output>
->>>>>>> 9a0f36f8
 where
     Protocol: ProtocolParser,
     Socket: Sink<Protocol::Message> + Stream,
@@ -369,62 +186,4 @@
             protocol_marker: PhantomData::default(),
         }
     }
-}
-
-#[cfg(test)]
-mod tests {
-    use serde::de::Error;
-    use super::*;
-    use serde_json::Error as SerdeError;
-
-    #[test]
-    fn test_deserialise_subscription() {
-        struct TestCase {
-            input: &'static str,
-            expected: Result<Subscription, SerdeError>,
-        }
-        
-        let cases = vec![
-            TestCase { // Test case 0: valid Spot Trade
-                input: r#"{
-                            "kind": "trade",
-                            "base": "btc",
-                            "quote": "usdt",
-                            "instrument_type": "future_perpetual"
-                        }"#,
-                expected: Ok(Subscription {
-                    instrument: ("btc", "usdt", InstrumentKind::FuturePerpetual).into(),
-                    kind: StreamKind::Trade
-                })
-            },
-            TestCase { // Test case 1: valid FuturePerpetual Trade w/ "type" as alias
-                input: r#"{
-                            "type": "trade",
-                            "base": "btc",
-                            "quote": "usdt",
-                            "instrument_type": "spot"
-                        }"#,
-                expected: Ok(Subscription {
-                    instrument: ("btc", "usdt", InstrumentKind::Spot).into(),
-                    kind: StreamKind::Trade
-                })
-            },
-            TestCase { // Test case 2: invalid Trade w/ invalid instrument_type
-                input: r#"{
-                            "type": "trade",
-                            "b": "btc",
-                            "q": "usdt",
-                            "instrument_type": "unknown"
-                        }"#,
-                expected: Err(serde_json::error::Error::custom(""))
-            }
-        ];
-
-        for (index, test) in cases.into_iter().enumerate() {
-            match serde_json::from_str::<Subscription>(test.input) {
-                Ok(actual) => assert_eq!(actual, test.expected.unwrap(), "TestCase {} failed", index),
-                Err(err) => assert!(test.expected.is_err(), "TestCase {} failed with err: {}", index, err)
-            }
-        }
-    }
 }