--- conflicted
+++ resolved
@@ -1,10 +1,6 @@
 [package]
 name = "barter-integration"
-<<<<<<< HEAD
-version = "0.2.5"
-=======
 version = "0.3.1"
->>>>>>> 3c341ce3
 authors = ["keirbailey <keirinvestment@gmail.com>"]
 edition = "2021"
 license = "MIT"
